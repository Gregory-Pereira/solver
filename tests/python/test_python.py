--- conflicted
+++ resolved
@@ -110,53 +110,6 @@
         output = pipdeptree(venv.python)
         assert len(output) > 1
 
-<<<<<<< HEAD
-=======
-    @responses.activate
-    def test_should_resolve_subgraph_no(self):
-        def request_callback(request):
-            parsed_url = urlparse(request.url)
-            query = parse_qs(parsed_url.query)
-            assert query.get("package_name") == ["tensorflow"]
-            assert query.get("package_version") == ["2.0.0"]
-            assert query.get("index_url") == ["https://pypi.org/simple"]
-            assert query.get("solver_name") == ["solver-ubi-8-py36"]
-            return 208, {}, "{}"
-
-        assert "THOTH_SOLVER" not in os.environ
-        url = "http://localhost"
-        responses.add_callback(responses.GET, url, callback=request_callback, content_type="application/json")
-        try:
-            os.environ["THOTH_SOLVER"] = "solver-ubi-8-py36"
-            result = should_resolve_subgraph(url, "tensorflow", "2.0.0", "https://pypi.org/simple")
-            assert result is False
-            assert len(responses.calls) == 1
-        finally:
-            os.environ.pop("THOTH_SOLVER")
-
-    @responses.activate
-    def test_should_resolve_subgraph_yes(self):
-        def request_callback(request):
-            parsed_url = urlparse(request.url)
-            query = parse_qs(parsed_url.query)
-            assert query.get("package_name") == ["selinon"]
-            assert query.get("package_version") == ["1.1.0"]
-            assert query.get("index_url") == ["https://pypi.org/simple"]
-            assert query.get("solver_name") == ["solver-ubi-9-py36"]
-            return 200, {}, "{}"
-
-        assert "THOTH_SOLVER" not in os.environ
-        url = "http://localhost"
-        responses.add_callback(responses.GET, url, callback=request_callback, content_type="application/json")
-        try:
-            os.environ["THOTH_SOLVER"] = "solver-ubi-9-py36"
-            result = should_resolve_subgraph(url, "selinon", "1.1.0", "https://pypi.org/simple")
-            assert result is True
-            assert len(responses.calls) == 1
-        finally:
-            os.environ.pop("THOTH_SOLVER")
-
->>>>>>> 9032d551
     def test_get_environment_packages(self, venv):
         venv.install("selinon==1.1.0")
         assert {"package_name": "selinon", "package_version": "1.1.0"} in get_environment_packages(venv.python)