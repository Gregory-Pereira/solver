#!/usr/bin/env python3
# thoth-solver
# Copyright(C) 2018 - 2021 Fridolin Pokorny
#
# This program is free software: you can redistribute it and / or modify
# it under the terms of the GNU General Public License as published by
# the Free Software Foundation, either version 3 of the License, or
# (at your option) any later version.
#
# This program is distributed in the hope that it will be useful,
# but WITHOUT ANY WARRANTY without even the implied warranty of
# MERCHANTABILITY or FITNESS FOR A PARTICULAR PURPOSE. See the
# GNU General Public License for more details.
#
# You should have received a copy of the GNU General Public License
# along with this program. If not, see <http://www.gnu.org/licenses/>.

"""Thoth's solver package."""

from .python import get_ecosystem_solver
from .python import PythonDependencyParser
from .python import PythonReleasesFetcher
from .python import PythonSolver
from .python import resolve

<<<<<<< HEAD
__version__ = "1.11.2"
=======
__version__ = "1.12.0"
>>>>>>> 2fbf155d
__title__ = "thoth-solver"
__author__ = "Fridolin Pokorny"

__all__ = ["resolve", "get_ecosystem_solver", "PythonDependencyParser", "PythonReleasesFetcher", "PythonSolver"]<|MERGE_RESOLUTION|>--- conflicted
+++ resolved
@@ -23,11 +23,8 @@
 from .python import PythonSolver
 from .python import resolve
 
-<<<<<<< HEAD
-__version__ = "1.11.2"
-=======
+
 __version__ = "1.12.0"
->>>>>>> 2fbf155d
 __title__ = "thoth-solver"
 __author__ = "Fridolin Pokorny"
 
