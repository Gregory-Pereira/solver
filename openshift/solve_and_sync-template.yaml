--- conflicted
+++ resolved
@@ -23,11 +23,7 @@
     displayName: "Workflow UUID"
     required: true
   - name: THOTH_SOLVER_NAME
-<<<<<<< HEAD
-    description: "Name of the solver to be used, for example: rhel-8-py37"
-=======
     description: "Name of the solver to be used, for example: solver-rhel-8.0-py37"
->>>>>>> 5b05b9cf
     displayName: "Solver Name"
     required: true
   - name: THOTH_SOLVER_PACKAGES
